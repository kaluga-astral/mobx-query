import { describe, expect, it, vi } from 'vitest';
import { when } from 'mobx';

import { Mutation } from './Mutation';

describe('Mutation', () => {
  it('Флаг простаивания true при начальном состоянии', () => {
    const query = new Mutation(() => Promise.resolve('foo'));

    expect(query.isIdle).toBeTruthy();
  });

  it('Флаг простаивания false сразу после запуска запроса', () => {
    const query = new Mutation(() => Promise.resolve('foo'));

    query.sync();
    expect(query.isIdle).toBeFalsy();
  });

  it('Init state: флаги false, данные undefined', () => {
    const store = new Mutation(() => Promise.resolve('foo'));

    expect(store.isError).toBeFalsy();
    expect(store.isLoading).toBeFalsy();
    expect(store.error).toBeUndefined();
  });

  it('sync: стандартная загрузка успешна', async () => {
    const onSyncSuccess = vi.fn();
    const store = new Mutation(() => Promise.resolve('foo'));

    store.sync({ onSuccess: onSyncSuccess });
    expect(store.isLoading).toBeTruthy();
    await when(() => !store.isLoading);
    expect(onSyncSuccess).toBeCalledWith('foo');
    expect(store.isLoading).toBeFalsy();
  });

  it('async: стандартная загрузка успешна', async () => {
    const onAsyncSuccess = vi.fn();
    const store = new Mutation(() => Promise.resolve('foo'));

    await store.async().then(onAsyncSuccess);
    expect(onAsyncSuccess).toBeCalledWith('foo');
    expect(store.isLoading).toBeFalsy();
  });

  it('sync: При вызове передаются параметры', async () => {
    const callBack = vi.fn();
    const store = new Mutation((params: string) => {
      callBack(params);

      return Promise.resolve('foo');
    });

    store.sync({ params: 'bar' });
    await when(() => !store.isLoading);
    expect(callBack).toBeCalledWith('bar');
  });

  it('async: При вызове передаются параметры', async () => {
    const callBack = vi.fn();
    const store = new Mutation((params: string) => {
      callBack(params);

      return Promise.resolve('foo');
    });

    await store.async('bar');
    expect(callBack).toBeCalledWith('bar');
  });

  it('sync: при провальном запросе вызывается onError', async () => {
    const store = new Mutation(() => Promise.reject('foo'));

    store.sync({
      onError: (e) => {
        expect(store.isLoading).toBeFalsy();
        expect(store.isError).toBeTruthy();
        expect(e).toBe('foo');
      },
    });
  });

  it('sync: при провальном запросе вызывается стандартный onError', async () => {
    const store = new Mutation(() => Promise.reject('foo'), {
      onError: (e) => {
        expect(store.isLoading).toBeFalsy();
        expect(store.isError).toBeTruthy();
        expect(e).toBe('foo');
      },
    });

    store.sync();
  });

  it('async: При провальном запросе вызывается не вызывается стандартный onError', async () => {
    const onDefaultError = vi.fn();
    const onAsyncError = vi.fn();
    const store = new Mutation(() => Promise.reject('foo'), {
      onError: onDefaultError,
    });

    await store.async().catch(onAsyncError);
    expect(store.isError).toBeTruthy();
    expect(onAsyncError).toBeCalledWith('foo');
    expect(onDefaultError).not.toBeCalled();
  });

<<<<<<< HEAD
  it('background равен null', () => {
=======
  it('Модель фоновых статусов background равен null', () => {
>>>>>>> 23fe73ec
    const sut = new Mutation(() => Promise.reject('foo'));

    expect(sut.background).toBeNull();
  });
});<|MERGE_RESOLUTION|>--- conflicted
+++ resolved
@@ -107,11 +107,7 @@
     expect(onDefaultError).not.toBeCalled();
   });
 
-<<<<<<< HEAD
-  it('background равен null', () => {
-=======
   it('Модель фоновых статусов background равен null', () => {
->>>>>>> 23fe73ec
     const sut = new Mutation(() => Promise.reject('foo'));
 
     expect(sut.background).toBeNull();
