--- conflicted
+++ resolved
@@ -192,21 +192,9 @@
    * @description синхронный метод получения данных
    */
   public sync: Sync<Array<TResult>, TError> = (params) => {
-<<<<<<< HEAD
-    const canProceed =
-      // если политика 'network-only',
-      this.isNetworkOnly ||
-      // или отмечен флаг невалидности данных
-      this.isInvalid ||
-      // или и не в загрузке и не завершенный
-      !(this.isLoading || this.isSuccess);
-
-    if (canProceed) {
-=======
     const isInstanceAllow = !(this.isLoading || this.isSuccess);
 
     if (this.isNetworkOnly || this.isInvalid || isInstanceAllow) {
->>>>>>> 10855e51
       this.proceedSync(params);
     }
   };
