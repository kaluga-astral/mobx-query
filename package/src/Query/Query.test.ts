import { describe, expect, it, vi } from 'vitest';
import { when } from 'mobx';

import { DataStorage } from '../DataStorage';
import { StatusStorage } from '../StatusStorage';

import { Query } from './Query';

describe('Query', () => {
  const getDataStorage = <TData = unknown>() => new DataStorage<TData>();
  const getStatusStorage = () => new StatusStorage();

  describe('При начальном состоянии', () => {
    const query = new Query(() => Promise.resolve('foo'), {
      dataStorage: getDataStorage(),
      statusStorage: getStatusStorage(),
    });

    it('Флаг загрузки false', () => {
      expect(query.isLoading).toBeFalsy();
    });

    it('Флаг ошибки false', () => {
      expect(query.isError).toBeFalsy();
    });

    it('Флаг успеха false', () => {
      expect(query.isSuccess).toBeFalsy();
    });

    it('Флаг простаивания true', () => {
      expect(query.isIdle).toBeTruthy();
    });

    it('data undefined', () => {
      expect(query.data).toBeUndefined();
    });

    it('Данные ошибки undefined', () => {
      expect(query.error).toBeUndefined();
    });
  });

  it('Флаг простаивания false сразу после запуска запроса', () => {
    const query = new Query(() => Promise.resolve('foo'), {
      dataStorage: getDataStorage(),
      statusStorage: getStatusStorage(),
    });

    query.sync();
    expect(query.isIdle).toBeFalsy();
  });

  describe('При успешной загрузке', () => {
    const createQuery = () =>
      new Query(() => Promise.resolve('foo'), {
        dataStorage: getDataStorage(),
        statusStorage: getStatusStorage(),
      });

    it('Данные ответа попадают в поле data', async () => {
      const query = createQuery();

      query.sync();
      await when(() => !query.isLoading);
      expect(query.data).toBe('foo');
    });

    it('Переданный onSuccess вызывается', async () => {
      const onSuccess = vi.fn();
      const query = createQuery();

      query.sync({ onSuccess });
      await when(() => !query.isLoading);
      expect(onSuccess).toBeCalledWith('foo');
    });

    it('Статусные флаги принимают изначальное состояние', async () => {
      const query = createQuery();

      await query.async();
      expect(query.isSuccess).toBeTruthy();
      expect(query.isError).toBeFalsy();
    });

    it('Вызывается переданный submitValidity', async () => {
      const spy = vi.fn();
      const query = new Query(() => Promise.resolve('foo'), {
        dataStorage: getDataStorage(),
        statusStorage: getStatusStorage(),
        submitValidity: spy,
      });

      await query.async();
      expect(spy).toBeCalled();
    });
  });

  describe('При провальном запросе', () => {
    it('Статусные флаги принимают соответсвующее значение', async () => {
      const query = new Query(() => Promise.reject('foo'), {
        dataStorage: getDataStorage(),
        statusStorage: getStatusStorage(),
      });

      await query.async().catch((e) => e);
      expect(query.isSuccess).toBeFalsy();
      expect(query.isError).toBeTruthy();
    });

    it('Обработчик ошибки вызывается', async () => {
      const onError = vi.fn();
      const query = new Query(() => Promise.reject('foo'), {
        dataStorage: getDataStorage(),
        statusStorage: getStatusStorage(),
      });

      query.sync({ onError });
      await when(() => !query.isLoading);
      await when(() => query.error !== undefined);
      expect(query.error).toBe('foo');
      expect(onError).toBeCalledWith('foo');
    });

    it('Обработчик ошибки по умолчанию вызывается', async () => {
      const onDefaultError = vi.fn();
      const query = new Query(() => Promise.reject('foo'), {
        onError: onDefaultError,
        dataStorage: getDataStorage(),
        statusStorage: getStatusStorage(),
      });

      query.sync();
      await when(() => !query.isLoading);
      await when(() => query.error !== undefined);
      expect(query.error).toBe('foo');
      expect(onDefaultError).toBeCalledWith('foo');
    });

    it('Обработчик ошибки по умолчанию не вызывается при использовании async', async () => {
      const onDefaultError = vi.fn();
      const query = new Query(() => Promise.reject('foo'), {
        onError: onDefaultError,
        dataStorage: getDataStorage(),
        statusStorage: getStatusStorage(),
      });

      await query.async().catch((e) => e);
      await when(() => !query.isLoading);
      await when(() => query.error !== undefined);
      expect(query.error).toBe('foo');
      expect(onDefaultError).not.toBeCalled();
    });

    it('Обработчик по умолчанию не вызывается, если в sync передан кастомный', async () => {
      const onError = vi.fn();
      const onDefaultError = vi.fn();
      const query = new Query(() => Promise.reject('error'), {
        dataStorage: getDataStorage(),
        onError: onDefaultError,
        statusStorage: getStatusStorage(),
      });

      query.sync({ onError });
      await when(() => !query.isLoading);
      await when(() => query.error !== undefined);
      expect(onDefaultError).not.toBeCalledWith('error');
    });
  });

  describe('При использовании флага enabledAutoFetch', () => {
    it('Автоматический запрос данных при обращении к data', async () => {
      const query = new Query(() => Promise.resolve('foo'), {
        enabledAutoFetch: true,
        dataStorage: getDataStorage(),
        statusStorage: getStatusStorage(),
      });

      // эмулируем обращение к data
      JSON.stringify(query.data);
      expect(query.isLoading).toBeTruthy();
    });

    it('Автоматический запрос данных не происходит при обращении к data и при enabledAutoFetch: false', async () => {
      const inExecutor = vi.fn();
      const query = new Query(
        () => {
          inExecutor();

          return Promise.resolve('foo');
        },
        {
          enabledAutoFetch: false,
          dataStorage: getDataStorage(),
          statusStorage: getStatusStorage(),
        },
      );

      // эмулируем обращение к data
      JSON.stringify(query.data);
      expect(inExecutor).not.toBeCalled();
    });

    it('Повторные обращения к data не приводят к повторным запросам, при фейле запроса', async () => {
      const insideExecutor = vi.fn();
      const store = new Query(
        () => {
          insideExecutor();

          return Promise.reject('foo');
        },
        {
          enabledAutoFetch: true,
          dataStorage: getDataStorage(),
          statusStorage: getStatusStorage(),
        },
      );

      // эмулируем считывание данных
      JSON.stringify(store.data);
      await when(() => !store.isLoading);
      expect(insideExecutor).toBeCalled();
      // эмулируем считывание данных
      JSON.stringify(store.data);
      await when(() => !store.isLoading);
      // executor больше не вызывается
      expect(insideExecutor).toBeCalledTimes(1);
    });
  });

  describe('При использовании invalidate', () => {
    it('Считывание data приводит к перезапросу данных', async () => {
      const query = new Query(
        // executor эмулирует постоянно меняющиеся данные
        () => Promise.resolve(Math.random()),
        {
          dataStorage: getDataStorage(),
          enabledAutoFetch: true,
          statusStorage: getStatusStorage(),
        },
      );

      // эмулируем считывание данных
      JSON.stringify(query.data);
      //ожидаем, что после считывания данных загрузка началась
      expect(query.isLoading).toBeTruthy();
      await when(() => !query.isLoading);

      const firstValue = query.data;

      expect(typeof firstValue).toBe('number');
      query.invalidate();
      // эмулируем считывание данных
      JSON.stringify(query.data);
      await when(() => !query.isLoading);
      // ожидаем, что число изменилось
      expect(query.data !== firstValue).toBeTruthy();
    });

    it('Вызов sync приводит к перезапросу данных', async () => {
      const query = new Query(() => Promise.resolve('foo'), {
        dataStorage: getDataStorage(),
        statusStorage: getStatusStorage(),
      });

      // добавляем данные в квери
      query.sync();
      await when(() => !query.isLoading);
      query.invalidate();
      query.sync();
      expect(query.isLoading).toBeTruthy();
    });

    it('Вызов async приводит к перезапросу данных', async () => {
      const query = new Query(() => Promise.resolve('foo'), {
        dataStorage: getDataStorage(),
        statusStorage: getStatusStorage(),
      });

      // добавляем данные в квери
      await query.async();
      query.sync();
      // ожидаем что загрузка не началась, потому что инвалидация еще не была вызвана
      expect(query.isLoading).toBeFalsy();
      query.invalidate();
      // ожидаем, что загрузка не началась сама по себе
      expect(query.isLoading).toBeFalsy();
      query.async();
      // ожидаем, что после последовательного вызова инвалидации и async загрузка все таки началась
      expect(query.isLoading).toBeTruthy();
    });
  });

  it('Данные синхронизируются при использовании одного dataStorage', async () => {
    const unifiedDataStorage = getDataStorage();
    const unifiedStatusStorage = getStatusStorage();

    const queryA = new Query(() => Promise.resolve('foo'), {
      dataStorage: unifiedDataStorage,
      statusStorage: unifiedStatusStorage,
    });

    const queryB = new Query(() => Promise.resolve('bar'), {
      dataStorage: unifiedDataStorage,
      statusStorage: unifiedStatusStorage,
    });

    await queryA.async();
    expect(queryB.data).toBe('foo');
  });

  it('Статусы синхронизируются при использовании одного statusStorage', async () => {
    const unifiedDataStorage = getDataStorage();
    const unifiedStatusStorage = getStatusStorage();

    const queryA = new Query(() => Promise.resolve('foo'), {
      dataStorage: unifiedDataStorage,
      statusStorage: unifiedStatusStorage,
    });

    const queryB = new Query(() => Promise.resolve('bar'), {
      dataStorage: unifiedDataStorage,
      statusStorage: unifiedStatusStorage,
    });

    await queryA.async();
    expect(queryB.isSuccess).toBeTruthy();
  });

  it('Статусы не синхронизируются при использовании разных statusStorage', async () => {
    const unifiedDataStorage = getDataStorage();

    const queryA = new Query(() => Promise.resolve('foo'), {
      dataStorage: unifiedDataStorage,
      statusStorage: getStatusStorage(),
      backgroundStatusStorage: null,
    });

    const queryB = new Query(() => Promise.resolve('bar'), {
      dataStorage: unifiedDataStorage,
      statusStorage: getStatusStorage(),
      backgroundStatusStorage: null,
    });

    await queryA.async();
    expect(queryB.isSuccess).toBeFalsy();
  });

<<<<<<< HEAD
  describe('При использовании при использовании backgroundStatusStorage', () => {
=======
  describe('При использовании backgroundStatusStorage', () => {
>>>>>>> 23fe73ec
    const buildQuery = () =>
      new Query<string, unknown, true>(() => Promise.resolve('foo'), {
        dataStorage: getDataStorage(),
        statusStorage: getStatusStorage(),
        backgroundStatusStorage: getStatusStorage(),
      });

    it('Статус isSuccess == true при успешном первом запросе', async () => {
      const query = buildQuery();

      await query.async();
      expect(query.isSuccess).toBeTruthy();
    });

    it('Статус isError == false при успешном первом запросе', async () => {
      const query = buildQuery();

      await query.async();
      expect(query.isError).toBeFalsy();
    });

    it('Статус error == undefined при успешном первом запросе', async () => {
      const query = buildQuery();

      await query.async();
      expect(query.error).toBeUndefined();
    });

    it('Статус isLoading == true при запуске первого запроса', async () => {
      const query = buildQuery();

      query.async();
      expect(query.isLoading).toBeTruthy();
    });

    it('Статус background.isSuccess == false при успешном первом запросе', async () => {
      const query = buildQuery();

      await query.async();
      expect(query.background.isSuccess).toBeFalsy();
    });

    it('Статус background.isError == false при успешном первом запросе', async () => {
      const query = buildQuery();

      await query.async();
      expect(query.background.isError).toBeFalsy();
    });

    it('Статус background.isLoading == false при старте первого запроса', async () => {
      const query = buildQuery();

      query.async();
      expect(query.background.isLoading).toBeFalsy();
    });

    it('Статус background.error == undefined при успешном первом запросе', async () => {
      const query = buildQuery();

      await query.async();
      expect(query.background.error).toBeUndefined();
    });

    it('Статус isLoading не изменяется при повторных запросах', async () => {
      const query = buildQuery();

      await query.async();
      query.invalidate();
      query.async();
      expect(query.isLoading).toBeFalsy();
    });

    it('Статус background.isLoading изменяется при повторных запросах', async () => {
      const query = buildQuery();

      await query.async();
      query.invalidate();
      query.async();
      expect(query.background.isLoading).toBeTruthy();
    });

    it('Статус background.isSuccess == true при повторном успешном запросе', async () => {
      const query = buildQuery();

      await query.async();
      query.invalidate();
      await query.async();
      expect(query.background.isSuccess).toBeTruthy();
    });

    const buildSuccessAndFailQuery = () => {
      let count = 0;

      return new Query<string, unknown, true>(
        () => {
          count++;

          if (count <= 1) {
            return Promise.resolve('foo');
          }

          return Promise.reject('bar');
        },
        {
          dataStorage: getDataStorage(),
          statusStorage: getStatusStorage(),
          backgroundStatusStorage: getStatusStorage(),
        },
      );
    };

    it('Статус isSuccess == true при первом успешном и последующих провальных запросах', async () => {
      const query = buildSuccessAndFailQuery();

      await query.async();
      query.invalidate();
      await query.async().catch(() => {});
      expect(query.isSuccess).toBeTruthy();
    });

    it('Статус isError == false при первом успешном и последующих провальных запросах', async () => {
      const query = buildSuccessAndFailQuery();

      await query.async();
      query.invalidate();
      await query.async().catch(() => {});
      expect(query.isError).toBeFalsy();
    });

    it('Статус error == undefined при первом успешном и последующих провальных запросах', async () => {
      const query = buildSuccessAndFailQuery();

      await query.async();
      query.invalidate();
      await query.async().catch(() => {});
      expect(query.error).toBeUndefined();
    });

    it('Статус background.isSuccess == false при первом успешном и последующих провальных запросах', async () => {
      const query = buildSuccessAndFailQuery();

      await query.async();
      query.invalidate();
      await query.async().catch(() => {});
      expect(query.background.isSuccess).toBeFalsy();
    });

    it('Статус background.isError == true при первом успешном и последующих провальных запросах', async () => {
      const query = buildSuccessAndFailQuery();

      await query.async();
      query.invalidate();
      await query.async().catch(() => {});
      expect(query.background.isError).toBeTruthy();
    });

    it('Статус background.error содержит ошибку при первом успешном и последующих провальных запросах', async () => {
      const query = buildSuccessAndFailQuery();

      await query.async();
      query.invalidate();
      await query.async().catch(() => {});
      expect(query.background.error).toBe('bar');
    });
  });

  describe('При использовании политики network-only', () => {
    const createQuery = () => {
      // счетчик для эмуляции меняющихся данных
      let counter = 0;

      return new Query(
        () => {
          counter++;

          return Promise.resolve(counter);
        },
        {
          dataStorage: getDataStorage(),
          statusStorage: getStatusStorage(),
          fetchPolicy: 'network-only',
        },
      );
    };

    it('Данные запрашиваются при каждом вызове async', async () => {
      const query = createQuery();

      await query.async();
      // ожидаем что данные после первого запроса попадут в квери как обычно
      expect(query.data).toBe(1);
      // запускаем сразу второй запрос, который по политике cache-first должен быть проигнорирован,
      // но т.к. мы используем networkOnly запрос все таки произойдет
      await query.async();
      expect(query.data).toBe(2);
    });

    it('Данные запрашиваются при каждом вызове sync', async () => {
      const query = createQuery();

      query.sync();
      await when(() => !query.isLoading);
      // ожидаем что данные после первого запроса попадут в квери как обычно
      expect(query.data).toBe(1);
      // запускаем сразу второй запрос, который по политике cache-first должен быть проигнорирован,
      // но т.к. мы используем networkOnly запрос все таки произойдет
      query.sync();
      await when(() => !query.isLoading);
      // ожидаем что новые данные после второго запроса так же попадут в квери
      expect(query.data).toBe(2);
    });
  });

  describe('При использование forceUpdate', () => {
    const createQuery = () => {
      const onInsideExecutor = vi.fn();
      const query = new Query(
        () => {
          onInsideExecutor();

          return Promise.resolve('foo');
        },
        {
          dataStorage: getDataStorage(),
          statusStorage: getStatusStorage(),
        },
      );

      return { query, onInsideExecutor };
    };

    it('Данные устанавливаются снаружи', () => {
      const { query } = createQuery();

      query.forceUpdate('foo');
      expect(query.data).toBe('foo');
    });

    it('Запрос не происходит', () => {
      const { query, onInsideExecutor } = createQuery();

      query.forceUpdate('foo');
      expect(onInsideExecutor).not.toBeCalled();
    });

    it('Все статусные флаги устанавливаются в значение соответствующее успешному запросу', () => {
      const { query } = createQuery();

      query.forceUpdate('foo');
      expect(query.isSuccess).toBeTruthy();
      expect(query.isError).toBeFalsy();
    });
  });
});<|MERGE_RESOLUTION|>--- conflicted
+++ resolved
@@ -346,11 +346,7 @@
     expect(queryB.isSuccess).toBeFalsy();
   });
 
-<<<<<<< HEAD
-  describe('При использовании при использовании backgroundStatusStorage', () => {
-=======
   describe('При использовании backgroundStatusStorage', () => {
->>>>>>> 23fe73ec
     const buildQuery = () =>
       new Query<string, unknown, true>(() => Promise.resolve('foo'), {
         dataStorage: getDataStorage(),
