import { Query, type QueryExecutor, type QueryParams } from '../Query';
import {
  type InfiniteExecutor,
  InfiniteQuery,
  type InfiniteQueryParams,
} from '../InfiniteQuery';
import {
  Mutation,
  type MutationExecutor,
  type MutationParams,
} from '../Mutation';
import type { CacheKey, FetchPolicy } from '../types';
<<<<<<< HEAD
import { type DataStorage, DataStorageFactory } from '../DataStorage';
import { type StatusStorage, StatusStorageFactory } from '../StatusStorage';
import { AdaptableMap } from '../AdaptableMap';
=======
import { DataStorageFactory } from '../DataStorage';
import { type StatusStorage, StatusStorageFactory } from '../StatusStorage';
>>>>>>> 23fe73ec

/**
 * время, спустя которое, запись о query c network-only будет удалена
 */
const DEFAULT_TIME_TO_CLEAN = 100;

/**
 * стандартный обработчик ошибки запроса,
 * будет вызван, если при вызове sync не был передан отдельный onError параметр
 */
type OnError<TError = unknown> = (error: TError) => void;

/**
 * хэш ключа
 */
type KeyHash = string;

type MobxQueryParams = {
  fetchPolicy?: FetchPolicy;
  onError?: OnError;
  /**
   * флаг, отвечающий за автоматический запрос данных при обращении к полю data
   * @default false
   */
  enabledAutoFetch?: boolean;
};

type CreateQueryParams<TResult, TError, TIsBackground extends boolean> = Omit<
  QueryParams<TResult, TError, TIsBackground>,
<<<<<<< HEAD
  'dataStorage' | 'statusStorage' | 'backgroundStatusStorage' | 'submitValidity'
=======
  'dataStorage' | 'statusStorage' | 'backgroundStatusStorage'
>>>>>>> 23fe73ec
> & {
  /**
   * режим фонового обновления
   */
  isBackground?: TIsBackground;
};

type CreateInfiniteQueryParams<
  TResult,
  TError,
  TIsBackground extends boolean,
> = Omit<
  InfiniteQueryParams<TResult, TError, TIsBackground>,
<<<<<<< HEAD
  'dataStorage' | 'statusStorage' | 'backgroundStatusStorage' | 'submitValidity'
=======
  'dataStorage' | 'statusStorage' | 'backgroundStatusStorage'
>>>>>>> 23fe73ec
> & {
  /**
   * режим фонового обновления
   */
  isBackground?: TIsBackground;
};
<<<<<<< HEAD

type QueryType = typeof Query.name | typeof InfiniteQuery.name;

/**
 * внутриний тип кешируемого стора
 */
type CachedQuery<TResult, TError, TIsBackground extends boolean> =
  | Query<TResult, TError, TIsBackground>
  | InfiniteQuery<TResult, TError, TIsBackground>;

type FallbackableCreateParams<TResult, TError, TIsBackground extends boolean> =
  | Pick<
      CreateQueryParams<TResult, TError, TIsBackground>,
      'onError' | 'fetchPolicy' | 'enabledAutoFetch' | 'isBackground'
    >
  | Pick<
      CreateInfiniteQueryParams<TResult, TError, TIsBackground>,
      'onError' | 'fetchPolicy' | 'enabledAutoFetch' | 'isBackground'
    >;

type InternalCreateQueryParams<
  TResult,
  TError,
  TIsBackground extends boolean,
> =
  | Pick<
      QueryParams<TResult, TError, TIsBackground>,
      | 'dataStorage'
      | 'backgroundStatusStorage'
      | 'onError'
      | 'statusStorage'
      | 'submitValidity'
      | 'fetchPolicy'
      | 'enabledAutoFetch'
    >
  | Pick<
      InfiniteQueryParams<TResult, TError, TIsBackground>,
      | 'dataStorage'
      | 'backgroundStatusStorage'
      | 'onError'
      | 'statusStorage'
      | 'submitValidity'
      | 'fetchPolicy'
      | 'enabledAutoFetch'
    >;
=======

/**
 * внутриний тип кешируемого стора
 */
type CachedQueryStore<TResult, TError, TIsBackground extends boolean> =
  | Query<TResult, TError, TIsBackground>
  | InfiniteQuery<TResult, TError, TIsBackground>;
>>>>>>> 23fe73ec

/**
 * Сервис, позволяющий кэшировать данные.
 */
export class MobxQuery<TDefaultError = void> {
  /**
   * объект соответствия хешей ключей и их значений
   */
  private keys = new Map<KeyHash, CacheKey[]>();

  /**
   * Map соответствия хешей ключей к запомненным сторам
   */
<<<<<<< HEAD
  private queriesMap = new AdaptableMap<CachedQuery<unknown, unknown, false>>();
=======
  private cacheableStores = new Map<
    KeyHash,
    CachedQueryStore<unknown, unknown, false>
  >();
>>>>>>> 23fe73ec

  /**
   * фабрика создания хранилищ данных для обычного Query
   */
  private queryDataStorageFactory = new DataStorageFactory();

  /**
   * фабрика создания хранилищ статусов между экземплярами Query и экземллярами Infinite Query.
<<<<<<< HEAD
=======
   */
  private statusStorageFactory = new StatusStorageFactory();

  /**
   * фабрика создания хранилищ данных для Infinite Query
>>>>>>> 23fe73ec
   */
  private statusStorageFactory = new StatusStorageFactory();

  /**
   * стандартный обработчик ошибок, будет использован, если не передан другой
   */
  private readonly defaultErrorHandler?: OnError;

  /**
   * стандартное поведение политики кеширования
   */
  private readonly defaultFetchPolicy: FetchPolicy;

  /**
   * флаг, отвечающий за автоматический запрос данных при обращении к полю data
   * @default false
   */
  private readonly defaultEnabledAutoFetch: boolean;

  private serialize = (data: CacheKey | CacheKey[]) => JSON.stringify(data);

  constructor({
    onError,
    fetchPolicy = 'cache-first',
    enabledAutoFetch = false,
  }: MobxQueryParams = {}) {
    this.defaultErrorHandler = onError;
    this.defaultFetchPolicy = fetchPolicy;
    this.defaultEnabledAutoFetch = enabledAutoFetch;
  }

  /**
   * метод для инвалидации по списку ключей,
   * предполагается использование из домена
   */
  public invalidate = (keysParts: CacheKey[]) => {
    // сет сериализовонных ключей
    const keysSet = new Set(keysParts.map(this.serialize));

    [...this.keys.keys()].forEach((keyHash) => {
      const key = this.keys.get(keyHash);

      if (!key) {
        return;
      }

      // проверяем, есть ли пересечение между закешированными ключами и набором ключей для инвалидации
      const hasTouchedElement = key.some((valuePart) =>
        keysSet.has(this.serialize(valuePart)),
      );

      if (hasTouchedElement) {
        const query = this.queriesMap.get(keyHash);

        if (query) {
          query.invalidate();
          // конвертируем инвалидированный квери в слабый,
          // чтобы сборщик мусора мог удалить неиспользуемые квери
          this.queriesMap.convertToWeak(keyHash);
        }
      }
    });
  };

  // метод для подтверждения того, что квери успешно получил валидные данные
  private submitValidity = (keyHash: KeyHash) => {
    // конвертируем квери в сильный,
    // чтобы сборщик мусора не удалил наш кеш преждевременно
    this.queriesMap.convertToStrong(keyHash);
  };

  /**
   * метод инвалидации всех query
   */
  public invalidateQueries = () => {
    [...this.keys.keys()].forEach((keyHash) => {
      this.queriesMap.get(keyHash)?.invalidate();
      this.queriesMap.convertToWeak(keyHash);
    });
  };

  /**
<<<<<<< HEAD
   * метод, который занимается проверкой наличия квери по ключу,
=======
   * метод, который занимается проверкой наличия стора по ключу,
>>>>>>> 23fe73ec
   * и если нет, создает новый, добавляет его к себе в память, и возвращает его пользователю
   */
  private getCachedQuery = <TResult, TError, TIsBackground extends boolean>(
    key: CacheKey[],
<<<<<<< HEAD
    createStore: (
      internalParams: InternalCreateQueryParams<TResult, TError, TIsBackground>,
    ) => CachedQuery<TResult, TError, TIsBackground>,
    type: QueryType,
    createParams?: FallbackableCreateParams<TResult, TError, TIsBackground>,
=======
    createStore: () => CachedQueryStore<TResult, TError, TIsBackground>,
    fetchPolicy: FetchPolicy,
>>>>>>> 23fe73ec
  ) => {
    const fetchPolicy = createParams?.fetchPolicy || this.defaultFetchPolicy;
    const keys = this.makeKeys(
      key,
      fetchPolicy,
      createParams?.isBackground ?? false,
      type,
    );

    const cached = this.queriesMap.get(keys.queryKeyHash);

    if (cached) {
      return cached;
    }

    const store = createStore({
      onError: (createParams?.onError ||
        this.defaultErrorHandler) as OnError<TError>,
      enabledAutoFetch:
        createParams?.enabledAutoFetch ?? this.defaultEnabledAutoFetch,
      fetchPolicy: fetchPolicy,
      dataStorage: this.queryDataStorageFactory.getStorage<TResult>(
        keys.dataKeyHash,
      ),
      statusStorage: this.statusStorageFactory.getStorage<TError>(
        keys.statusKeyHash,
      ),
      backgroundStatusStorage: this.getBackgroundStatusStorage<
        TError,
        TIsBackground
      >(
        keys.backgroundStatusKeyHash,
        Boolean(createParams?.isBackground) as TIsBackground,
      ),
      submitValidity: () => this.submitValidity(keys.queryKeyHash),
    });

<<<<<<< HEAD
    this.queriesMap.set(
      keys.queryKeyHash,
      store as CachedQuery<unknown, unknown, false>,
=======
    this.cacheableStores.set(
      keyHash,
      store as CachedQueryStore<unknown, unknown, false>,
>>>>>>> 23fe73ec
    );

    this.keys.set(keys.queryKeyHash, keys.queryKey);

    // Ожидается, что network-only квери не должны кешироваться,
    // но, с введением StrictMode в реакт 18, проявилась проблема,
    // что network-only квери, созданные в одном реакт компоненте,
    // создаются дважды (т.к. все хуки вызываются дважды)
    // и т.к. мы не ограничиваем момент запроса,
    // то можем получить эффект, что оба network-only квери
    // делают по отдельному запросу к данным единомоментно,
    if (fetchPolicy === 'network-only') {
      setTimeout(() => {
        this.queriesMap.delete(keys.queryKeyHash);
        this.keys.delete(keys.queryKeyHash);
      }, DEFAULT_TIME_TO_CLEAN);
    }

    return store;
  };

<<<<<<< HEAD
  private makeKeys = (
    rootKey: CacheKey[],
    fetchPolicy: FetchPolicy,
    isBackground: boolean,
    type: QueryType,
  ) => {
    const queryKey = [...rootKey, { fetchPolicy, isBackground, type }];
    const queryKeyHash = this.serialize(queryKey);
    const dataKeyHash = this.serialize([...rootKey, { type }]);
    const statusKeyHash = this.serialize([...rootKey, { type }]);
    const backgroundStatusKeyHash = this.serialize([
      ...rootKey,
      { type, isBackground },
    ]);

    return {
      queryKey,
      queryKeyHash,
      statusKeyHash,
      backgroundStatusKeyHash,
      dataKeyHash,
    };
  };

  private getBackgroundStatusStorage = <TError, TIsBackground extends boolean>(
    keyHash: KeyHash,
    hasBackground: TIsBackground,
  ) =>
    (hasBackground
      ? this.statusStorageFactory.getStorage(keyHash)
=======
  private getBackgroundStatusStorage = <TError, TIsBackground extends boolean>(
    key: CacheKey[],
    hasBackground: TIsBackground,
  ) =>
    (hasBackground
      ? this.statusStorageFactory.getStorage([...key, true])
>>>>>>> 23fe73ec
      : null) as TIsBackground extends true ? StatusStorage<TError> : null;

  /**
   * метод создания стора, кешируется
   */
<<<<<<< HEAD
  createQuery = <
=======
  public createQuery = <
>>>>>>> 23fe73ec
    TResult,
    TError = TDefaultError,
    TIsBackground extends boolean = false,
  >(
    key: CacheKey[],
    executor: QueryExecutor<TResult>,
    params?: CreateQueryParams<TResult, TError, TIsBackground>,
<<<<<<< HEAD
  ) =>
    this.getCachedQuery<TResult, TError, TIsBackground>(
=======
  ) => {
    const fetchPolicy = params?.fetchPolicy || this.defaultFetchPolicy;

    return this.getCachedQuery(
>>>>>>> 23fe73ec
      key,
      (internalParams) =>
        new Query(executor, {
          ...params,
<<<<<<< HEAD
          ...internalParams,
          dataStorage: internalParams.dataStorage as DataStorage<TResult>,
        }),
      Query.name,
      params,
    ) as Query<TResult, TError, TIsBackground>;

  /**
   * метод создания инфинит стора, кешируется
   */
  createInfiniteQuery = <
=======
          onError: (params?.onError ||
            this.defaultErrorHandler) as OnError<TError>,
          enabledAutoFetch:
            params?.enabledAutoFetch ?? this.defaultEnabledAutoFetch,
          fetchPolicy: fetchPolicy,
          dataStorage: this.queryDataStorageFactory.getStorage<TResult>(key),
          statusStorage: this.statusStorageFactory.getStorage<TError>(key),
          backgroundStatusStorage: this.getBackgroundStatusStorage<
            TError,
            TIsBackground
          >(key, Boolean(params?.isBackground) as TIsBackground),
        }),
      fetchPolicy,
    ) as Query<TResult, TError, TIsBackground>;
  };

  /**
   * метод создания инфинит стора, кешируется
   */
  public createInfiniteQuery = <
>>>>>>> 23fe73ec
    TResult,
    TError = TDefaultError,
    TIsBackground extends boolean = false,
  >(
    key: CacheKey[],
    executor: InfiniteExecutor<TResult>,
    params?: CreateInfiniteQueryParams<TResult, TError, TIsBackground>,
<<<<<<< HEAD
  ) =>
    this.getCachedQuery<TResult, TError, TIsBackground>(
=======
  ) => {
    const fetchPolicy = params?.fetchPolicy || this.defaultFetchPolicy || '';

    return this.getCachedQuery(
>>>>>>> 23fe73ec
      key,
      (internalParams) =>
        new InfiniteQuery(executor, {
          ...params,
<<<<<<< HEAD
          ...internalParams,
          dataStorage: internalParams.dataStorage as DataStorage<TResult[]>,
        }),
      InfiniteQuery.name,
      params,
    ) as InfiniteQuery<TResult, TError, TIsBackground>;
=======
          onError: (params?.onError ||
            this.defaultErrorHandler) as OnError<TError>,
          enabledAutoFetch:
            params?.enabledAutoFetch ?? this.defaultEnabledAutoFetch,
          dataStorage:
            this.infiniteQueryDataStorageFactory.getStorage<Array<TResult>>(
              key,
            ),
          statusStorage: this.statusStorageFactory.getStorage<TError>(key),
          fetchPolicy: fetchPolicy,
          backgroundStatusStorage: this.getBackgroundStatusStorage<
            TError,
            TIsBackground
          >(key, Boolean(params?.isBackground) as TIsBackground),
        }),
      fetchPolicy,
    ) as InfiniteQuery<TResult, TError, TIsBackground>;
  };
>>>>>>> 23fe73ec

  /**
   * метод создания мутации, не кешируется
   */
  public createMutation = <
    TResult,
    TError = TDefaultError,
    TExecutorParams = void,
  >(
    executor: MutationExecutor<TResult, TExecutorParams>,
    params?: MutationParams<TResult, TError>,
  ) =>
    new Mutation<TResult, TError, TExecutorParams>(executor, {
      ...params,
      onError: params?.onError || this.defaultErrorHandler,
    });
}<|MERGE_RESOLUTION|>--- conflicted
+++ resolved
@@ -10,14 +10,9 @@
   type MutationParams,
 } from '../Mutation';
 import type { CacheKey, FetchPolicy } from '../types';
-<<<<<<< HEAD
 import { type DataStorage, DataStorageFactory } from '../DataStorage';
 import { type StatusStorage, StatusStorageFactory } from '../StatusStorage';
 import { AdaptableMap } from '../AdaptableMap';
-=======
-import { DataStorageFactory } from '../DataStorage';
-import { type StatusStorage, StatusStorageFactory } from '../StatusStorage';
->>>>>>> 23fe73ec
 
 /**
  * время, спустя которое, запись о query c network-only будет удалена
@@ -47,11 +42,7 @@
 
 type CreateQueryParams<TResult, TError, TIsBackground extends boolean> = Omit<
   QueryParams<TResult, TError, TIsBackground>,
-<<<<<<< HEAD
   'dataStorage' | 'statusStorage' | 'backgroundStatusStorage' | 'submitValidity'
-=======
-  'dataStorage' | 'statusStorage' | 'backgroundStatusStorage'
->>>>>>> 23fe73ec
 > & {
   /**
    * режим фонового обновления
@@ -65,18 +56,13 @@
   TIsBackground extends boolean,
 > = Omit<
   InfiniteQueryParams<TResult, TError, TIsBackground>,
-<<<<<<< HEAD
   'dataStorage' | 'statusStorage' | 'backgroundStatusStorage' | 'submitValidity'
-=======
-  'dataStorage' | 'statusStorage' | 'backgroundStatusStorage'
->>>>>>> 23fe73ec
 > & {
   /**
    * режим фонового обновления
    */
   isBackground?: TIsBackground;
 };
-<<<<<<< HEAD
 
 type QueryType = typeof Query.name | typeof InfiniteQuery.name;
 
@@ -122,15 +108,6 @@
       | 'fetchPolicy'
       | 'enabledAutoFetch'
     >;
-=======
-
-/**
- * внутриний тип кешируемого стора
- */
-type CachedQueryStore<TResult, TError, TIsBackground extends boolean> =
-  | Query<TResult, TError, TIsBackground>
-  | InfiniteQuery<TResult, TError, TIsBackground>;
->>>>>>> 23fe73ec
 
 /**
  * Сервис, позволяющий кэшировать данные.
@@ -144,14 +121,7 @@
   /**
    * Map соответствия хешей ключей к запомненным сторам
    */
-<<<<<<< HEAD
   private queriesMap = new AdaptableMap<CachedQuery<unknown, unknown, false>>();
-=======
-  private cacheableStores = new Map<
-    KeyHash,
-    CachedQueryStore<unknown, unknown, false>
-  >();
->>>>>>> 23fe73ec
 
   /**
    * фабрика создания хранилищ данных для обычного Query
@@ -160,14 +130,6 @@
 
   /**
    * фабрика создания хранилищ статусов между экземплярами Query и экземллярами Infinite Query.
-<<<<<<< HEAD
-=======
-   */
-  private statusStorageFactory = new StatusStorageFactory();
-
-  /**
-   * фабрика создания хранилищ данных для Infinite Query
->>>>>>> 23fe73ec
    */
   private statusStorageFactory = new StatusStorageFactory();
 
@@ -250,25 +212,16 @@
   };
 
   /**
-<<<<<<< HEAD
    * метод, который занимается проверкой наличия квери по ключу,
-=======
-   * метод, который занимается проверкой наличия стора по ключу,
->>>>>>> 23fe73ec
    * и если нет, создает новый, добавляет его к себе в память, и возвращает его пользователю
    */
   private getCachedQuery = <TResult, TError, TIsBackground extends boolean>(
     key: CacheKey[],
-<<<<<<< HEAD
     createStore: (
       internalParams: InternalCreateQueryParams<TResult, TError, TIsBackground>,
     ) => CachedQuery<TResult, TError, TIsBackground>,
     type: QueryType,
     createParams?: FallbackableCreateParams<TResult, TError, TIsBackground>,
-=======
-    createStore: () => CachedQueryStore<TResult, TError, TIsBackground>,
-    fetchPolicy: FetchPolicy,
->>>>>>> 23fe73ec
   ) => {
     const fetchPolicy = createParams?.fetchPolicy || this.defaultFetchPolicy;
     const keys = this.makeKeys(
@@ -306,15 +259,9 @@
       submitValidity: () => this.submitValidity(keys.queryKeyHash),
     });
 
-<<<<<<< HEAD
     this.queriesMap.set(
       keys.queryKeyHash,
       store as CachedQuery<unknown, unknown, false>,
-=======
-    this.cacheableStores.set(
-      keyHash,
-      store as CachedQueryStore<unknown, unknown, false>,
->>>>>>> 23fe73ec
     );
 
     this.keys.set(keys.queryKeyHash, keys.queryKey);
@@ -336,7 +283,6 @@
     return store;
   };
 
-<<<<<<< HEAD
   private makeKeys = (
     rootKey: CacheKey[],
     fetchPolicy: FetchPolicy,
@@ -367,24 +313,12 @@
   ) =>
     (hasBackground
       ? this.statusStorageFactory.getStorage(keyHash)
-=======
-  private getBackgroundStatusStorage = <TError, TIsBackground extends boolean>(
-    key: CacheKey[],
-    hasBackground: TIsBackground,
-  ) =>
-    (hasBackground
-      ? this.statusStorageFactory.getStorage([...key, true])
->>>>>>> 23fe73ec
       : null) as TIsBackground extends true ? StatusStorage<TError> : null;
 
   /**
    * метод создания стора, кешируется
    */
-<<<<<<< HEAD
-  createQuery = <
-=======
   public createQuery = <
->>>>>>> 23fe73ec
     TResult,
     TError = TDefaultError,
     TIsBackground extends boolean = false,
@@ -392,20 +326,12 @@
     key: CacheKey[],
     executor: QueryExecutor<TResult>,
     params?: CreateQueryParams<TResult, TError, TIsBackground>,
-<<<<<<< HEAD
   ) =>
     this.getCachedQuery<TResult, TError, TIsBackground>(
-=======
-  ) => {
-    const fetchPolicy = params?.fetchPolicy || this.defaultFetchPolicy;
-
-    return this.getCachedQuery(
->>>>>>> 23fe73ec
       key,
       (internalParams) =>
         new Query(executor, {
           ...params,
-<<<<<<< HEAD
           ...internalParams,
           dataStorage: internalParams.dataStorage as DataStorage<TResult>,
         }),
@@ -416,29 +342,7 @@
   /**
    * метод создания инфинит стора, кешируется
    */
-  createInfiniteQuery = <
-=======
-          onError: (params?.onError ||
-            this.defaultErrorHandler) as OnError<TError>,
-          enabledAutoFetch:
-            params?.enabledAutoFetch ?? this.defaultEnabledAutoFetch,
-          fetchPolicy: fetchPolicy,
-          dataStorage: this.queryDataStorageFactory.getStorage<TResult>(key),
-          statusStorage: this.statusStorageFactory.getStorage<TError>(key),
-          backgroundStatusStorage: this.getBackgroundStatusStorage<
-            TError,
-            TIsBackground
-          >(key, Boolean(params?.isBackground) as TIsBackground),
-        }),
-      fetchPolicy,
-    ) as Query<TResult, TError, TIsBackground>;
-  };
-
-  /**
-   * метод создания инфинит стора, кешируется
-   */
   public createInfiniteQuery = <
->>>>>>> 23fe73ec
     TResult,
     TError = TDefaultError,
     TIsBackground extends boolean = false,
@@ -446,46 +350,18 @@
     key: CacheKey[],
     executor: InfiniteExecutor<TResult>,
     params?: CreateInfiniteQueryParams<TResult, TError, TIsBackground>,
-<<<<<<< HEAD
   ) =>
     this.getCachedQuery<TResult, TError, TIsBackground>(
-=======
-  ) => {
-    const fetchPolicy = params?.fetchPolicy || this.defaultFetchPolicy || '';
-
-    return this.getCachedQuery(
->>>>>>> 23fe73ec
       key,
       (internalParams) =>
         new InfiniteQuery(executor, {
           ...params,
-<<<<<<< HEAD
           ...internalParams,
           dataStorage: internalParams.dataStorage as DataStorage<TResult[]>,
         }),
       InfiniteQuery.name,
       params,
     ) as InfiniteQuery<TResult, TError, TIsBackground>;
-=======
-          onError: (params?.onError ||
-            this.defaultErrorHandler) as OnError<TError>,
-          enabledAutoFetch:
-            params?.enabledAutoFetch ?? this.defaultEnabledAutoFetch,
-          dataStorage:
-            this.infiniteQueryDataStorageFactory.getStorage<Array<TResult>>(
-              key,
-            ),
-          statusStorage: this.statusStorageFactory.getStorage<TError>(key),
-          fetchPolicy: fetchPolicy,
-          backgroundStatusStorage: this.getBackgroundStatusStorage<
-            TError,
-            TIsBackground
-          >(key, Boolean(params?.isBackground) as TIsBackground),
-        }),
-      fetchPolicy,
-    ) as InfiniteQuery<TResult, TError, TIsBackground>;
-  };
->>>>>>> 23fe73ec
 
   /**
    * метод создания мутации, не кешируется
